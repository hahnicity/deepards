from copy import copy
from glob import glob
import math
import os
import re

from imblearn.over_sampling import RandomOverSampler
import numpy as np
import pandas as pd
from scipy.signal import resample
from sklearn.model_selection import StratifiedKFold
from torch.utils.data import Dataset, DataLoader
from ventmap.raw_utils import extract_raw, read_processed_file

# We will mainline all the experimental work after publication. Probably rename it as well.
from algorithms.breath_meta import get_experimental_breath_meta
from algorithms.constants import EXPERIMENTAL_META_HEADER


class ARDSRawDataset(Dataset):
    # 224 seems reasonable because it would fit well with existing img systems.
    seq_len = 224

    def __init__(self,
                 data_path,
                 experiment_num,
                 cohort_file,
                 n_sub_batches,
                 dataset_type,
                 to_pickle=None,
                 train=True,
                 kfold_num=None,
                 total_kfolds=None,
                 oversample_minority=False,
                 unpadded_downsample_factor=4.0,
                 drop_frame_if_frac_missing=True,
                 whole_patient_super_batch=False):
        """
        Dataset to generate sequences of data for ARDS Detection
        """
<<<<<<< HEAD
        self.all_sequences = []
=======
>>>>>>> 9a3780c0
        self.train = train
        self.kfold_num = kfold_num
        self.dataset_type = dataset_type
        self.total_kfolds = total_kfolds
        self.vent_bn_frac_missing = .5
        self.frames_dropped = dict()
        self.n_sub_batches = n_sub_batches
        self.unpadded_downsample_factor = unpadded_downsample_factor
        self.drop_frame_if_frac_missing = drop_frame_if_frac_missing
        self.cohort_file = cohort_file
        self.oversample = oversample_minority
        self.whole_patient_super_batch = whole_patient_super_batch
        if self.oversample and self.whole_patient_super_batch:
            raise Exception('currently oversampling with whole patient super batch is not supported')

        self.cohort = pd.read_csv(cohort_file)
        if kfold_num is None:
            data_subdir = 'prototrain' if train else 'prototest'
        else:
            data_subdir = 'all_data'
        raw_dir = os.path.join(data_path, 'experiment{}'.format(experiment_num), data_subdir, 'raw')
        self.meta_dir = os.path.join(data_path, 'experiment{}'.format(experiment_num), data_subdir, 'meta')
        if not os.path.exists(raw_dir):
            raise Exception('No directory {} exists!'.format(raw_dir))
        self.raw_files = sorted(glob(os.path.join(raw_dir, '*/*.raw.npy')))
        self.processed_files = sorted(glob(os.path.join(raw_dir, '*/*.processed.npy')))
        self.meta_files = sorted(glob(os.path.join(self.meta_dir, '*/*.csv')))

        flow_time_features = [
            'mean_flow_from_pef',
            'inst_RR',
            'slope_minF_to_zero',
            'pef_+0.16_to_zero',
            'iTime',
            'eTime',
            'I:E ratio',
            'dyn_compliance',
            'tve:tvi ratio',
        ]
        self.flow_time_bm_mu = [
            -1.12003803e+01,  2.27065158e+01,  5.41515510e+01,  2.68864330e+01,
            8.81662707e-01,  1.98707801e+00,  5.14447986e-01,  3.08663952e-02,
            1.03526574e+00
        ]
        self.flow_time_bm_std = [
            4.96512973e+00, 6.28153415e+00, 9.68798546e+01, 2.14905835e+01,
            1.57385909e-01, 8.65758973e-01, 4.93673691e-01, 5.38365875e-02,
            5.44132642e-01
        ]
        if dataset_type == 'padded_breath_by_breath':
            self._get_breath_by_breath_dataset(self._pad_breath, self._pathophysiology_target)
        elif dataset_type == 'stretched_breath_by_breath':
            self._get_breath_by_breath_dataset(self._stretch_breath, self._pathophysiology_target)
        elif dataset_type == 'spaced_padded_breath_by_breath':
            self._get_breath_by_breath_dataset(self._perform_spaced_padding, self._pathophysiology_target)
        elif dataset_type == 'unpadded_sequences':
            self.get_unpadded_sequences_dataset(self._regular_unpadded_processing, self._pathophysiology_target)
        elif dataset_type == 'unpadded_centered_sequences':
            self.get_unpadded_sequences_dataset(self._unpadded_centered_processing, self._pathophysiology_target)
        elif dataset_type == 'unpadded_centered_downsampled_sequences':
            self.get_unpadded_sequences_dataset(self._downsampled_centered_processing, self._pathophysiology_target)
        elif dataset_type == 'unpadded_downsampled_sequences':
            self.get_unpadded_sequences_dataset(self._downsampled_unpadded_processing, self._pathophysiology_target)
        elif dataset_type == 'unpadded_downsampled_autoencoder_sequences':
            self.get_unpadded_sequences_dataset(self._downsampled_unpadded_processing, self._autoencoder_target)
        elif dataset_type == 'padded_breath_by_breath_with_full_bm_target':
            self._get_breath_by_breath_with_breath_meta_target(self._pad_breath, flow_time_features)
        elif dataset_type == 'padded_breath_by_breath_with_limited_bm_target':
            self._get_breath_by_breath_with_breath_meta_target(self._pad_breath, ['iTime', 'eTime', 'inst_RR'])
        elif dataset_type == 'padded_breath_by_breath_with_flow_time_features':
            self._get_breath_by_breath_with_flow_time_features(self._pad_breath, flow_time_features)
        elif dataset_type == 'padded_breath_by_breath_with_experimental_bm_target':
            self._get_breath_by_breath_with_breath_meta_target(self._pad_breath, ['iTime', 'eTime', 'inst_RR', 'mean_flow_from_pef', 'I:E ratio', 'tve:tvi ratio', 'dyn_compliance'])
        else:
            raise Exception('Unknown dataset type: {}'.format(dataset_type))
        self.derive_scaling_factors()
        if to_pickle:
            pd.to_pickle(self, to_pickle)

        if kfold_num is not None:
            self.set_kfold_indexes_for_fold(kfold_num)

    def set_oversampling_indices(self):
        # Cannot oversample with testing set
        if not self.train:
            return

        if not self.oversample:
            return

        if self.total_kfolds:
            x = self.non_oversampled_kfold_indexes
            y = [self.all_sequences[idx][-1].argmax() for idx in x]
            ros = RandomOverSampler()
            x_resampled, y_resampled = ros.fit_resample(np.array(x).reshape(-1, 1), y)
            self.kfold_indexes = x_resampled.ravel()
        else:
            raise NotImplementedError('We havent implemented oversampling for holdout sets yet')

    def derive_scaling_factors(self):
        is_kfolds = self.total_kfolds is not None
        if is_kfolds:
            indices = [self.get_kfold_indexes_for_fold(kfold_num) for kfold_num in range(self.total_kfolds)]
        else:
            indices = [range(len(self.all_sequences))]

        if 'padded_breath_by_breath' in self.dataset_type:
            is_padded = True
        elif 'unpadded' in self.dataset_type:
            is_padded = False
        else:
            raise Exception('unsupported dataset type {} for scaling'.format(self.dataset_type))

        self.scaling_factors = {
            kfold_num if is_kfolds else None: self._get_scaling_factors_for_indices(idxs, is_padded)
            for kfold_num, idxs in enumerate(indices)
        }

    @classmethod
    def make_test_dataset_if_kfold(self, train_dataset):
        test_dataset = ARDSRawDataset(
            None,
            None,
            train_dataset.cohort_file,
            train_dataset.n_sub_batches,
            train_dataset.dataset_type,
            all_sequences=train_dataset.all_sequences,
            train=False,
            kfold_num=train_dataset.kfold_num,
            total_kfolds=train_dataset.total_kfolds,
        )
        test_dataset.scaling_factors = train_dataset.scaling_factors
        return test_dataset

    @classmethod
    def from_pickle(self, data_path, oversample_minority=False):
        dataset = pd.read_pickle(data_path)
        if not isinstance(dataset, ARDSRawDataset):
            raise ValueError('The pickle file you have specified is out-of-date. Please re-process your dataset and save the new pickled dataset.')
        self.oversample = oversample_minority
        # paranoia
        try:
            self.scaling_factors
        except AttributeError:
            self.derive_scaling_factors()
        return dataset

    def set_kfold_indexes_for_fold(self, kfold_num):
        self.kfold_num = kfold_num
        self.kfold_indexes = self.get_kfold_indexes_for_fold(kfold_num)
        self.non_oversampled_kfold_indexes = copy(list(self.kfold_indexes))
        self.set_oversampling_indices()

    def get_kfold_indexes_for_fold(self, kfold_num):
        ground_truth = self._get_all_sequence_ground_truth()
        other_patients = ground_truth[ground_truth.y == 0].patient.unique()
        ards_patients = ground_truth[ground_truth.y == 1].patient.unique()
        all_patients = np.append(other_patients, ards_patients)
        patho = [0] * len(other_patients) + [1] * len(ards_patients)
        kfolds = StratifiedKFold(n_splits=self.total_kfolds)
        for split_num, (train_pt_idx, test_pt_idx) in enumerate(kfolds.split(all_patients, patho)):
            train_pts = all_patients[train_pt_idx]
            test_pts = all_patients[test_pt_idx]
            if split_num == kfold_num and self.train:
                return ground_truth[ground_truth.patient.isin(train_pts)].index
            elif split_num == kfold_num and not self.train:
                return ground_truth[ground_truth.patient.isin(test_pts)].index

    def _get_scaling_factors_for_indices(self, indices, is_padded):
        """
        Get mu and std for a specific set of indices
        """
        std_sum = 0
        mean_sum = 0
        obs_count = 0

        for idx in indices:
            obs = self.all_sequences[idx][1]
            if is_padded:  # clear off 0's used for padding
                obs = obs.ravel()
                obs = obs[obs != 0]
                obs_count += len(obs)
            else:
                obs_count += np.prod(obs.shape)
            mean_sum += obs.sum()
        mu = mean_sum / obs_count

        # calculate std
        for idx in indices:
            obs = self.all_sequences[idx][1]
            if is_padded:  # clear off 0's used for padding
                obs = obs.ravel()
                obs = obs[obs != 0]
            std_sum += ((obs - mu) ** 2).sum()
        std = np.sqrt(std_sum / obs_count)
        return mu, std

    def _get_breath_by_breath_with_flow_time_features(self, process_breath_func, bm_features):
        last_patient = None
        try:
            ratio_indices = [bm_features.index(f) for f in ['I:E ratio', 'tve:tvi ratio']]
        except ValueError:
            ratio_indices = []
        indices = [EXPERIMENTAL_META_HEADER.index(feature) for feature in bm_features]

        for fidx, filename in enumerate(self.raw_files):
            gen = read_processed_file(filename, self.processed_files[fidx])
            patient_id = self._get_patient_id_from_file(filename)
            if patient_id != last_patient:
                batch_arr = []
                seq_vent_bns = []
                meta_arr = []
            last_patient = patient_id
            patient_row = self.cohort[self.cohort['Patient Unique Identifier'] == patient_id]
            patient_row = patient_row.iloc[0]
            patho = 1 if patient_row['Pathophysiology'] == 'ARDS' else 0
            start_time = self._get_patient_start_time(patient_id)

            matching_meta = os.path.join(self.meta_dir, patient_id, 'breath_meta_' + os.path.basename(filename).replace('.raw.npy', '.csv'))
            has_preprocessed_meta = False
            if matching_meta in self.meta_files:
                try:
                    processed_meta = pd.read_csv(matching_meta, header=None).values
                    has_preprocessed_meta = True
                except pd.errors.EmptyDataError:
                    pass

            for bidx, breath in enumerate(gen):
                # cutoff breaths if they have too few points. It is unlikely ML
                # will ever learn anything useful from them. 21 is chosen because the mean
                # number of unpadded obs we have in our train set is 138.78 and the std
                # is 38.23. So 21 is < mu - 3*std and is divisible with 7.
                try:
                    breath_time = pd.to_datetime(breath['abs_bs'], format='%Y-%m-%d %H-%M-%S.%f')
                except:
                    breath_time = pd.to_datetime(breath['abs_bs'], format='%Y-%m-%d %H:%M:%S.%f')
                if breath_time < start_time or breath_time > start_time + pd.Timedelta(hours=24):
                    continue
                if len(breath['flow']) < 21:
                    continue
                if has_preprocessed_meta:
                    try:
                        meta = processed_meta[bidx]
                    except IndexError:
                        meta = np.array(get_experimental_breath_meta(breath))
                    # sanity check
                    if int(meta[0]) != breath['rel_bn']:
                        meta = np.array(get_experimental_breath_meta(breath))
                else:
                    meta = np.array(get_experimental_breath_meta(breath))

                meta = meta[indices].astype(np.float)
                if np.any(np.isinf(meta) | np.isnan(meta)):
                    continue
                # clip any breaths with ratios > 100. These breaths have proven their
                # ability to totally blow up gradients. 100 was chosen because it is > 3*std
                # for the tve:tvi ratios we have
                if np.any(np.abs(meta[ratio_indices]) > 100):
                    continue

                meta = (meta - self.flow_time_bm_mu) / self.flow_time_bm_std
                flow = np.array(breath['flow'])
                b_seq = process_breath_func(flow)
                batch_arr.append(b_seq)
                seq_vent_bns.append(breath['vent_bn'])
                meta_arr.append(meta)

                if len(batch_arr) == self.n_sub_batches:
                    if self._should_we_drop_frame(seq_vent_bns, patient_id):
                        batch_arr = []
                        seq_vent_bns = []
                        meta_arr = []
                        continue
                    target = np.zeros(2)
                    target[patho] = 1
                    self.all_sequences.append([patient_id, np.array(batch_arr).reshape((self.n_sub_batches, 1, self.seq_len)), np.array(meta_arr), target])
                    batch_arr = []
                    seq_vent_bns = []
                    meta_arr = []

    def _get_breath_by_breath_with_breath_meta_target(self, process_breath_func, bm_features):
        try:
            ratio_indices = [bm_features.index(f) for f in ['I:E ratio', 'tve:tvi ratio']]
        except ValueError:
            ratio_indices = []
        indices = [EXPERIMENTAL_META_HEADER.index(feature) for feature in bm_features]
        for fidx, filename in enumerate(self.raw_files):
            gen = read_processed_file(filename, self.processed_files[fidx])
            patient_id = self._get_patient_id_from_file(filename)

            matching_meta = os.path.join(self.meta_dir, patient_id, 'breath_meta_' + os.path.basename(filename).replace('.raw.npy', '.csv'))
            has_preprocessed_meta = False
            if matching_meta in self.meta_files:
                try:
                    processed_meta = pd.read_csv(matching_meta, header=None).values
                    has_preprocessed_meta = True
                except pd.errors.EmptyDataError:
                    pass

            for bidx, breath in enumerate(gen):
                # cutoff breaths if they have too few points. It is unlikely ML
                # will ever learn anything useful from them. 21 is chosen because the mean
                # number of unpadded obs we have in our train set is 138.78 and the std
                # is 38.23. So 21 is < mu - 3*std and is divisible with 7.
                if len(breath['flow']) < 21:
                    continue
                if has_preprocessed_meta:
                    try:
                        meta = processed_meta[bidx]
                    except IndexError:
                        meta = np.array(get_experimental_breath_meta(breath))
                    # sanity check
                    if int(meta[0]) != breath['rel_bn']:
                        meta = np.array(get_experimental_breath_meta(breath))
                else:
                    meta = np.array(get_experimental_breath_meta(breath))

                meta = meta[indices].astype(np.float)
                if np.any(np.isinf(meta) | np.isnan(meta)):
                    continue
                # clip any breaths with ratios > 100. These breaths have proven their
                # ability to totally blow up gradients. 100 was chosen because it is > 3*std
                # for the tve:tvi ratios we have
                if np.any(np.abs(meta[ratio_indices]) > 100):
                    continue

                flow = np.array(breath['flow'])
                b_seq = process_breath_func(flow)
                # no scaling of the breath meta is required here because we are just doing
                # regression
                self.all_sequences.append([patient_id, b_seq.reshape((1, self.seq_len)), meta])

    def _get_breath_by_breath_dataset(self, process_breath_func, target_func):
        """
        Process data for patient where each component of a sub-batch is a breath padded
        to a desired sequence length. Breaths are batched in accordance to how many
        breaths we want clustered together
        """
        last_patient = None
        super_batch_tmp_arr = []

        for fidx, filename in enumerate(self.raw_files):
            gen = read_processed_file(filename, self.processed_files[fidx])
            patient_id = self._get_patient_id_from_file(filename)

            if patient_id != last_patient:
                batch_arr = []
                seq_vent_bns = []
                if self.whole_patient_super_batch and super_batch_tmp_arr != []:
                    self.all_sequences.append([last_patient, np.array(super_batch_tmp_arr), target])
                    super_batch_tmp_arr = []

            last_patient = patient_id
            target = target_func(patient_id)
            start_time = self._get_patient_start_time(patient_id)

            for bidx, breath in enumerate(gen):
                # cutoff breaths if they have too few points. It is unlikely ML
                # will ever learn anything useful from them. 21 is chosen because the mean
                # number of unpadded obs we have in our train set is 138.78 and the std
                # is 38.23. So 21 is < mu - 3*std and is divisible with 7.
                if len(breath['flow']) < 21:
                    continue
                try:
                    breath_time = pd.to_datetime(breath['abs_bs'], format='%Y-%m-%d %H-%M-%S.%f')
                except:
                    breath_time = pd.to_datetime(breath['abs_bs'], format='%Y-%m-%d %H:%M:%S.%f')

                if breath_time < start_time:
                    continue
                elif breath_time > start_time + pd.Timedelta(hours=24):
                    break

                flow = np.array(breath['flow'])
                b_seq = process_breath_func(flow)
                batch_arr.append(b_seq)
                seq_vent_bns.append(breath['vent_bn'])

                if len(batch_arr) == self.n_sub_batches:
                    if self._should_we_drop_frame(seq_vent_bns, patient_id):
                        batch_arr = []
                        seq_vent_bns = []
                        continue
                    breath_window = np.array(batch_arr).reshape((self.n_sub_batches, 1, self.seq_len))
                    if self.whole_patient_super_batch:
                        super_batch_tmp_arr.append(breath_window)
                    else:
                        self.all_sequences.append([patient_id, breath_window, target])
                    batch_arr = []
                    seq_vent_bns = []

    def get_unpadded_sequences_dataset(self, processing_func, target_func):
        last_patient = None
        super_batch_tmp_arr = []
        for fidx, filename in enumerate(self.raw_files):
            gen = read_processed_file(filename, self.processed_files[fidx])
            patient_id = self._get_patient_id_from_file(filename)

            if patient_id != last_patient:
                batch_arr = []
                breath_arr = []
                seq_vent_bns = []
                if self.whole_patient_super_batch and super_batch_tmp_arr != []:
                    self.all_sequences.append([last_patient, np.array(super_batch_tmp_arr), target])
                    super_batch_tmp_arr = []

            last_patient = patient_id
            target = target_func(patient_id)
            start_time = self._get_patient_start_time(patient_id)

            for bidx, breath in enumerate(gen):
                # cutoff breaths if they have too few points. It is unlikely ML
                # will ever learn anything useful from them. 21 is chosen because the mean
                # number of unpadded obs we have in our train set is 138.78 and the std
                # is 38.23. So 21 is < mu - 3*std and is divisible with 7.
                if len(breath['flow']) < 21:
                    continue
                try:
                    breath_time = pd.to_datetime(breath['abs_bs'], format='%Y-%m-%d %H-%M-%S.%f')
                except:
                    breath_time = pd.to_datetime(breath['abs_bs'], format='%Y-%m-%d %H:%M:%S.%f')

                if breath_time < start_time:
                    continue
                elif breath_time > start_time + pd.Timedelta(hours=24):
                    break

                seq_vent_bns.append(breath['vent_bn'])
                batch_arr, breath_arr = processing_func(breath['flow'], breath_arr, batch_arr)

                if len(batch_arr) == self.n_sub_batches:
                    if self._should_we_drop_frame(seq_vent_bns, patient_id):
                        # drop breath arr to be safe
                        breath_arr = []
                        batch_arr = []
                        seq_vent_bns = []
                        continue
                    breath_window = np.array(batch_arr).reshape((self.n_sub_batches, 1, self.seq_len))
                    if self.whole_patient_super_batch:
                        super_batch_tmp_arr.append(breath_window)
                    else:
                        self.all_sequences.append([patient_id, breath_window, target])
                    batch_arr = []
                    seq_vent_bns = []

    def _autoencoder_target(self, _):
        return np.array([np.nan, np.nan])

    def _pathophysiology_target(self, patient_id):
        patient_row = self.cohort[self.cohort['Patient Unique Identifier'] == patient_id]
        patient_row = patient_row.iloc[0]
        patho = 1 if patient_row['Pathophysiology'] == 'ARDS' else 0
        target = np.zeros(2)
        target[patho] = 1
        return target

    def _get_patient_start_time(self, patient_id):
        patient_row = self.cohort[self.cohort['Patient Unique Identifier'] == patient_id]
        patient_row = patient_row.iloc[0]
        patho = 1 if patient_row['Pathophysiology'] == 'ARDS' else 0
        if patho == 1:
            start_time = pd.to_datetime(patient_row['Date when Berlin criteria first met (m/dd/yyy)'])
        else:
            start_time = pd.to_datetime(patient_row['vent_start_time'])

        if start_time is pd.NaT:
            raise Exception('Could not find valid start time for {}'.format(patient_id))
        return start_time

    def _pad_breath(self, flow):
        if self.seq_len - len(flow) >= 0:
            return np.pad(flow, (0, self.seq_len - len(flow)), 'constant')
        else:
            return flow[:self.seq_len]

    def _stretch_breath(self, flow):
        if len(flow) < self.seq_len:
            return resample(flow, self.seq_len)
        else:
            return flow[:self.seq_len]

    def _perform_spaced_padding(self, flow):
        if len(flow) < self.seq_len:
            spacing = len(flow) / float(self.seq_len)
            new_arr = np.zeros(self.seq_len)
            i = 0
            for j in range(self.seq_len):
                if j * spacing >= i:
                    new_arr[j] = flow[i]
                    i += 1
                elif j * spacing > len(flow) - 1:
                    break
            return new_arr
        else:
            return flow[:self.seq_len]

    def _regular_unpadded_processing(self, flow, breath_arr, batch_arr):
        if (len(flow) + len(breath_arr)) < self.seq_len:
            breath_arr.extend(flow)
        else:
            remaining = self.seq_len - len(breath_arr)
            breath_arr.extend(flow[:remaining])
            batch_arr.append(np.array(breath_arr))
            if len(flow[remaining:]) > self.seq_len:
                breath_arr = flow[remaining:remaining+self.seq_len]
            else:
                breath_arr = flow[remaining:]
        return batch_arr, breath_arr

    def _downsampled_unpadded_processing(self, flow, breath_arr, batch_arr):
        new_samples = int(math.ceil(len(flow) / float(self.unpadded_downsample_factor)))
        flow = list(resample(flow, new_samples))
        return self._regular_unpadded_processing(flow, breath_arr, batch_arr)

    def _unpadded_centered_processing(self, flow, breath_arr, batch_arr):
        if (len(flow) + len(breath_arr)) < self.seq_len:
            breath_arr.extend(flow)
        else:
            remaining = self.seq_len - len(breath_arr)
            breath_arr.extend(flow[:remaining])
            batch_arr.append(np.array(breath_arr))
            breath_arr = []
        return batch_arr, breath_arr

    def _downsampled_centered_processing(self, flow, breath_arr, batch_arr):
        new_samples = int(math.ceil(len(flow) / float(self.unpadded_downsample_factor)))
        flow = list(resample(flow, new_samples))
        return self._unpadded_centered_processing(flow, breath_arr, batch_arr)

    def _get_patient_id_from_file(self, filename):
        match = re.search(r'(0\d{3}RPI\d{10})', filename)
        try:
            return match.groups()[0]
        except:
            raise ValueError('could not find patient id in file: {}'.format(filename))

    def _should_we_drop_frame(self, seq_vent_bns, patient_id):
        if not self.drop_frame_if_frac_missing:
            return False

        seq_vent_bns = np.array(seq_vent_bns)
        diffs = seq_vent_bns[:-1] + 1 - seq_vent_bns[1:]
        # do not include the stack if it is discontiguous to too large a degree
        bns_missing = sum(abs(diffs))
        missing_thresh = int(self.n_sub_batches * self.vent_bn_frac_missing)
        if bns_missing > missing_thresh:
            # last vent BN possible is 65536 (2^16) I'd like to recognize if this is occurring
            if not abs(bns_missing - (2 ** 16)) <= missing_thresh:
                if not patient_id in self.frames_dropped:
                    self.frames_dropped[patient_id] = 1
                else:
                    self.frames_dropped[patient_id] += 1
                return True
        return False

    def __getitem__(self, index):
        # This is a bit tricky because pytorch will just assume that indexing
        # goes from 0 ... __len__ - 1. But this is not the case for kfold. So you
        # have to get the pytorch index and then translate that to what it looks
        # like in your kfold
        if self.kfold_num is not None:
            index = self.kfold_indexes[index]
        seq = self.all_sequences[index]
        if len(seq) == 3:
            _, data, target = seq
            meta = np.nan
        elif len(seq) == 4:
            _, data, meta, target = seq

        try:
            mu, std = self.scaling_factors[self.kfold_num]
        except AttributeError:
            raise AttributeError('Scaling factors not found for dataset. You must derive them using the `derive_scaling_factors` function.')
        if 'padded_breath_by_breath' in self.dataset_type:
            padding_mask = self._get_padding_mask(data, mu)
            data = (data - padding_mask) / std
        else:
            data = (data - mu) / std

        return index, data, meta, target

    def _get_padding_mask(self, data, mu):
        padding_mask = np.zeros(data.shape)
        np.put(padding_mask, np.where(data.ravel() != 0)[0], v=mu)
        return padding_mask

    def __len__(self):
        if self.kfold_num is None:
            return len(self.all_sequences)
        else:
            return len(self.kfold_indexes)

    def get_ground_truth_df(self):
        if self.kfold_num is None:
            return self._get_all_sequence_ground_truth()
        else:
            return self._get_kfold_ground_truth()

    def _get_all_sequence_ground_truth(self):
        rows = []
        for seq in self.all_sequences:
            if len(seq) == 3:
                patient, _, target = seq
            elif len(seq) == 4:
                patient, _, __, target = seq
            rows.append([patient, np.argmax(target, axis=0)])
        return pd.DataFrame(rows, columns=['patient', 'y'])

    def _get_kfold_ground_truth(self):
        rows = []
        for idx in self.kfold_indexes:
            seq = self.all_sequences[idx]
            if len(seq) == 3:
                patient, _, target = seq
            elif len(seq) == 4:
                patient, _, __, target = seq
            rows.append([patient, np.argmax(target, axis=0)])
        return pd.DataFrame(rows, columns=['patient', 'y'], index=self.kfold_indexes)


class SiameseNetworkDataset(ARDSRawDataset):
    def __init__(self,
                 data_path,
                 experiment_num,
                 n_sub_batches,
                 dataset_type,
                 all_sequences=[],
                 to_pickle=None,
                 train=True):

        self.total_kfolds = None
        self.all_sequences = all_sequences
        self.n_sub_batches = n_sub_batches if all_sequences == [] else all_sequences[0][1].shape[0]
        data_subdir = 'prototrain' if train else 'prototest'
        raw_dir = os.path.join(data_path, 'experiment{}'.format(experiment_num), data_subdir, 'raw')
        self.dataset_type = dataset_type

        if not os.path.exists(raw_dir):
            raise Exception('No directory {} exists!'.format(raw_dir))
        self.raw_files = sorted(glob(os.path.join(raw_dir, '*/*.raw.npy')))
        self.processed_files = sorted(glob(os.path.join(raw_dir, '*/*.processed.npy')))

        if self.all_sequences == [] and dataset_type == 'padded_breath_by_breath':
            self._process_padded_breath_by_breath_sequences(self._pad_breath)
        elif self.all_sequences == [] and dataset_type == 'unpadded_sequences':
            self.get_unpadded_sequences_dataset(self._regular_unpadded_processing, self._pathophysiology_target)
        elif self.all_sequences == [] and dataset_type == 'unpadded_centered_sequences':
            self.get_unpadded_sequences_dataset(self._unpadded_centered_processing, self._pathophysiology_target)

        # remove any patients who only have 1 observation because we cannot find a
        # positive example to compare for them
        patient_ids = [patient_id for (patient_id, _) in self.all_sequences]
        pt_counts = pd.Series(patient_ids).value_counts()
        pts_to_drop = pt_counts[pt_counts == 1].index
        idxs_to_drop = [idx for idx, pt in enumerate(patient_ids) if pt in pts_to_drop]
        for offset, idx in enumerate(idxs_to_drop):
            self.all_sequences.pop(idx - offset)

        # we can use the patient mapping to both keep track of the positive
        # examples we've already used and the indexing for our reads.
        self.patient_mapping = {}
        for idx, (patient_id, _) in enumerate(self.all_sequences):
            if patient_id not in self.patient_mapping:
                # The structure kinda looks like
                # {
                #   patient: [[master list of idx], [available pos list of idx]],
                #   ...
                # }
                self.patient_mapping[patient_id] = [idx]
            else:
                self.patient_mapping[patient_id].append(idx)
        self.derive_scaling_factors()
        self.available_neg_idxs = range(len(self.all_sequences))

        if to_pickle:
            pd.to_pickle(self, to_pickle)

    def _process_padded_breath_by_breath_sequences(self, process_breath_func):
        last_patient = None

        for fidx, filename in enumerate(self.raw_files):
            gen = read_processed_file(filename, self.processed_files[fidx])
            patient_id = self._get_patient_id_from_file(filename)
            if patient_id != last_patient:
                last_patient = patient_id
                batch_arr = []
                last_vent_bn = None

            for bidx, breath in enumerate(gen):
                ## determine if we should drop the cluster
                if last_vent_bn is None:
                    last_vent_bn = breath['vent_bn']
                elif breath['vent_bn'] - 50 > last_vent_bn:
                    batch_arr = []

                flow = np.array(breath['flow'])
                b_seq = process_breath_func(flow)
                batch_arr.append(b_seq)
                if len(batch_arr) == self.n_sub_batches:
                    self.all_sequences.append([
                        patient_id,
                        np.array(batch_arr).reshape((self.n_sub_batches, 1, self.seq_len))
                    ])
                    batch_arr = []
                last_vent_bn = breath['vent_bn']

    def get_unpadded_sequences_dataset(self, processing_func, target_func):
        last_patient = None

        for fidx, filename in enumerate(self.raw_files):
            gen = read_processed_file(filename, self.processed_files[fidx])
            patient_id = self._get_patient_id_from_file(filename)
            if patient_id != last_patient:
                last_patient = patient_id
                batch_arr = []
                breath_arr = []
                last_vent_bn = None

            for bidx, breath in enumerate(gen):
                ## determine if we should drop the cluster
                if last_vent_bn is None:
                    last_vent_bn = breath['vent_bn']
                elif breath['vent_bn'] - 50 > last_vent_bn:
                    batch_arr = []
                    breath_arr = []

                batch_arr, breath_arr = processing_func(breath['flow'], breath_arr, batch_arr)

                if len(batch_arr) == self.n_sub_batches:
                    self.all_sequences.append([
                        patient_id,
                        np.array(batch_arr).reshape((self.n_sub_batches, 1, self.seq_len))
                    ])
                    batch_arr = []
                last_vent_bn = breath['vent_bn']

    def __getitem__(self, index):
        # Here the trick is to save memory so you want to sequentially go down the
        # list of reads but then dynamically generate positive/negative examples on
        # the fly.
        patient_id, seq = self.all_sequences[index]
        pt_avail_pos = self.patient_mapping[patient_id]
        pt_available_neg = list(set(self.available_neg_idxs).difference(set(self.patient_mapping[patient_id])))

        # get positive idx after current epoch
        rel_idx = pt_avail_pos.index(index)
        if rel_idx == len(pt_avail_pos) - 1:
            pos_idx = pt_avail_pos[rel_idx - 1]
        else:
            pos_idx = pt_avail_pos[rel_idx + 1]
        pos_compr = self.all_sequences[pos_idx][1]

        # get negative examples so that we can choose without replacement
        neg_idx = np.random.choice(pt_available_neg)
        neg_compr = self.all_sequences[neg_idx][1]
        mu, std = self.scaling_factors[None]  # this dataset is not meant to be run with kfold
        # XXX need to accomodate unpadded dataset types
        if 'padded_breath_by_breath' in self.dataset_type:
            seq_padding_mask = self._get_padding_mask(seq, mu)
            pos_compr_padding_mask = self._get_padding_mask(pos_compr, mu)
            neg_compr_padding_mask = self._get_padding_mask(neg_compr, mu)
            seq = (seq - seq_padding_mask) / std
            pos_compr = (pos_compr - pos_compr_padding_mask) / std
            neg_compr = (neg_compr - neg_compr_padding_mask) / std
        else:
            seq = (seq - mu) / std
            pos_compr = (pos_compr - mu) / std
            neg_compr = (neg_compr - mu) / std

        return seq, pos_compr, neg_compr

    def __len__(self):
        return len(self.all_sequences)

    @classmethod
    def from_pickle(self, data_path):
        dataset = pd.read_pickle(data_path)
        if not isinstance(dataset, SiameseNetworkDataset):
            raise ValueError('The pickle file you have specified is out-of-date. Please re-process your dataset and save the new pickled dataset.')
        return dataset<|MERGE_RESOLUTION|>--- conflicted
+++ resolved
@@ -38,10 +38,7 @@
         """
         Dataset to generate sequences of data for ARDS Detection
         """
-<<<<<<< HEAD
         self.all_sequences = []
-=======
->>>>>>> 9a3780c0
         self.train = train
         self.kfold_num = kfold_num
         self.dataset_type = dataset_type
